--- conflicted
+++ resolved
@@ -213,11 +213,8 @@
             print(
                 f"[SearchService] EXCEPTION in get_cv_summary for detail_id {detail_id}: {e}"
             )
-<<<<<<< HEAD
             traceback.print_exc()
             return {"error": f"Processing error: {str(e)}"}
-=======
-            return {"error": f"Database error: {str(e)}"}
 
     def perform_multiple_pattern_search(self, patterns: list[str], algorithm: str, num_matches: int):
         """
@@ -302,5 +299,4 @@
         results.sort(key=lambda x: x["total_matches"], reverse=True)
         execution_time = time.time() - start_time
         
-        return results[:num_matches], execution_time, len(all_cvs)
->>>>>>> c3c55dc4
+        return results[:num_matches], execution_time, len(all_cvs)