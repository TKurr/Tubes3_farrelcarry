# src/core/cv_data_store.py

# This module defines the CVDataStore class, which is now made more robust
# for multithreading using a threading.Event object.

import threading


class CVDataStore:
    """
    A thread-safe, in-memory data store for CV information.
    It uses a threading.Event to reliably signal when background parsing is complete.
    """

    def __init__(self):
        self.cvs = {}

        self._parsing_status = {
            "progress": 0,
            "total": 0,
        }

        self._lock = threading.Lock()

        self.parsing_complete_event = threading.Event()

<<<<<<< HEAD
    def add_cv(
        self,
        detail_id: int,
        cv_path: str,
        flat_text: str,
        structured_text: str,
        db_info: dict,
    ):
        """
        Adds a processed CV to the data store, storing both text versions
        and the pre-fetched database information.
        """
        self.cvs[detail_id] = {
            "cv_path": cv_path,
            "flat_text": flat_text,  # For fast searching
            "structured_text": structured_text,  # For detailed summary extraction
            "db_info": db_info,  # Cached DB data (name, role, etc.)
        }
=======
    def add_cv(self, detail_id: int, cv_path: str, text: str):
        self.cvs[detail_id] = {"cv_path": cv_path, "text": text}
>>>>>>> c3c55dc4

    def get_all_cvs(self) -> dict:
        return self.cvs

    def get_status(self) -> dict:
<<<<<<< HEAD
        """Returns a copy of the current parsing status in a thread-safe way."""
        with self._lock:
            status = self._parsing_status.copy()

        status["is_done"] = self.parsing_complete_event.is_set()
=======
        print(f"[CVDataStore] get_status() called on instance: {id(self)}")
        with self._lock:
            print(f"[CVDataStore] get_status() INSIDE lock: _parsing_status = {self._parsing_status}")
            
            progress = self._parsing_status["progress"]
            total = self._parsing_status["total"]
            
            is_done = self.parsing_complete_event.is_set()
            
            if is_done and total > 0:
                progress = total
                self._parsing_status["progress"] = total  
            
            status = {
                "parsed_count": progress,
                "total_count": total,
                "progress": progress,      # Keep for backward compatibility
                "total": total,
                "is_done": is_done
            }
        
        # Debug logging
        print(f"[CVDataStore] get_status() returning: parsed={progress}, total={total}, is_done={is_done}")
        
>>>>>>> c3c55dc4
        return status

    def update_status(self, progress: int, total: int):
        """Updates the parsing progress and sets the completion event when done."""
        with self._lock:
            self._parsing_status["progress"] = progress
            self._parsing_status["total"] = total

        if progress >= total and total > 0:
            if not self.parsing_complete_event.is_set():
                print(
                    f"[CVDataStore] Background parsing has completed ({progress}/{total}). Setting completion event."
                )
                self.parsing_complete_event.set()<|MERGE_RESOLUTION|>--- conflicted
+++ resolved
@@ -24,7 +24,6 @@
 
         self.parsing_complete_event = threading.Event()
 
-<<<<<<< HEAD
     def add_cv(
         self,
         detail_id: int,
@@ -43,23 +42,12 @@
             "structured_text": structured_text,  # For detailed summary extraction
             "db_info": db_info,  # Cached DB data (name, role, etc.)
         }
-=======
-    def add_cv(self, detail_id: int, cv_path: str, text: str):
-        self.cvs[detail_id] = {"cv_path": cv_path, "text": text}
->>>>>>> c3c55dc4
 
     def get_all_cvs(self) -> dict:
         return self.cvs
 
     def get_status(self) -> dict:
-<<<<<<< HEAD
         """Returns a copy of the current parsing status in a thread-safe way."""
-        with self._lock:
-            status = self._parsing_status.copy()
-
-        status["is_done"] = self.parsing_complete_event.is_set()
-=======
-        print(f"[CVDataStore] get_status() called on instance: {id(self)}")
         with self._lock:
             print(f"[CVDataStore] get_status() INSIDE lock: _parsing_status = {self._parsing_status}")
             
@@ -83,7 +71,6 @@
         # Debug logging
         print(f"[CVDataStore] get_status() returning: parsed={progress}, total={total}, is_done={is_done}")
         
->>>>>>> c3c55dc4
         return status
 
     def update_status(self, progress: int, total: int):
